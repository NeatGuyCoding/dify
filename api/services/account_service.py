import base64
import json
import logging
import secrets
import uuid
from datetime import UTC, datetime, timedelta
from hashlib import sha256
from typing import Any, Optional, cast

from pydantic import BaseModel
from sqlalchemy import func
from sqlalchemy.orm import Session
from werkzeug.exceptions import Unauthorized

from configs import dify_config
from constants.languages import language_timezone_mapping, languages
from events.tenant_event import tenant_was_created
from extensions.ext_database import db
from extensions.ext_redis import redis_client, redis_fallback
from libs.datetime_utils import naive_utc_now
from libs.helper import RateLimiter, TokenManager
from libs.passport import PassportService
from libs.password import compare_password, hash_password, valid_password
from libs.rsa import generate_key_pair
from models.account import (
    Account,
    AccountIntegrate,
    AccountStatus,
    Tenant,
    TenantAccountJoin,
    TenantAccountRole,
    TenantPluginAutoUpgradeStrategy,
    TenantStatus,
)
from models.model import DifySetup
from services.billing_service import BillingService
from services.errors.account import (
    AccountAlreadyInTenantError,
    AccountLoginError,
    AccountNotFoundError,
    AccountNotLinkTenantError,
    AccountPasswordError,
    AccountRegisterError,
    CannotOperateSelfError,
    CurrentPasswordIncorrectError,
    InvalidActionError,
    LinkAccountIntegrateError,
    MemberNotInTenantError,
    NoPermissionError,
    RoleAlreadyAssignedError,
    TenantNotFoundError,
)
from services.errors.workspace import WorkSpaceNotAllowedCreateError, WorkspacesLimitExceededError
from services.feature_service import FeatureService
from tasks.delete_account_task import delete_account_task
from tasks.mail_account_deletion_task import send_account_deletion_verification_code
from tasks.mail_change_mail_task import (
    send_change_mail_completed_notification_task,
    send_change_mail_task,
)
from tasks.mail_email_code_login import send_email_code_login_mail_task
from tasks.mail_invite_member_task import send_invite_member_mail_task
from tasks.mail_owner_transfer_task import (
    send_new_owner_transfer_notify_email_task,
    send_old_owner_transfer_notify_email_task,
    send_owner_transfer_confirm_task,
)
from tasks.mail_reset_password_task import send_reset_password_mail_task


class TokenPair(BaseModel):
    access_token: str
    refresh_token: str


REFRESH_TOKEN_PREFIX = "refresh_token:"
ACCOUNT_REFRESH_TOKEN_PREFIX = "account_refresh_token:"
REFRESH_TOKEN_EXPIRY = timedelta(days=dify_config.REFRESH_TOKEN_EXPIRE_DAYS)


class AccountService:
    reset_password_rate_limiter = RateLimiter(prefix="reset_password_rate_limit", max_attempts=1, time_window=60 * 1)
    email_code_login_rate_limiter = RateLimiter(
        prefix="email_code_login_rate_limit", max_attempts=1, time_window=60 * 1
    )
    email_code_account_deletion_rate_limiter = RateLimiter(
        prefix="email_code_account_deletion_rate_limit", max_attempts=1, time_window=60 * 1
    )
    change_email_rate_limiter = RateLimiter(prefix="change_email_rate_limit", max_attempts=1, time_window=60 * 1)
    owner_transfer_rate_limiter = RateLimiter(prefix="owner_transfer_rate_limit", max_attempts=1, time_window=60 * 1)

    LOGIN_MAX_ERROR_LIMITS = 5
    FORGOT_PASSWORD_MAX_ERROR_LIMITS = 5
    CHANGE_EMAIL_MAX_ERROR_LIMITS = 5
    OWNER_TRANSFER_MAX_ERROR_LIMITS = 5

    @staticmethod
    def _get_refresh_token_key(refresh_token: str) -> str:
        return f"{REFRESH_TOKEN_PREFIX}{refresh_token}"

    @staticmethod
    def _get_account_refresh_token_key(account_id: str) -> str:
        return f"{ACCOUNT_REFRESH_TOKEN_PREFIX}{account_id}"

    @staticmethod
    def _store_refresh_token(refresh_token: str, account_id: str) -> None:
        redis_client.setex(AccountService._get_refresh_token_key(refresh_token), REFRESH_TOKEN_EXPIRY, account_id)
        redis_client.setex(
            AccountService._get_account_refresh_token_key(account_id), REFRESH_TOKEN_EXPIRY, refresh_token
        )

    @staticmethod
    def _delete_refresh_token(refresh_token: str, account_id: str) -> None:
        redis_client.delete(AccountService._get_refresh_token_key(refresh_token))
        redis_client.delete(AccountService._get_account_refresh_token_key(account_id))

    @staticmethod
    def load_user(user_id: str) -> None | Account:
        account = db.session.query(Account).filter_by(id=user_id).first()
        if not account:
            return None

        if account.status == AccountStatus.BANNED.value:
            raise Unauthorized("Account is banned.")

        current_tenant = db.session.query(TenantAccountJoin).filter_by(account_id=account.id, current=True).first()
        if current_tenant:
            account.set_tenant_id(current_tenant.tenant_id)
        else:
            available_ta = (
                db.session.query(TenantAccountJoin)
                .filter_by(account_id=account.id)
                .order_by(TenantAccountJoin.id.asc())
                .first()
            )
            if not available_ta:
                return None

            account.set_tenant_id(available_ta.tenant_id)
            available_ta.current = True
            db.session.commit()

        if naive_utc_now() - account.last_active_at > timedelta(minutes=10):
            account.last_active_at = naive_utc_now()
            db.session.commit()

        return cast(Account, account)

    @staticmethod
    def get_account_jwt_token(account: Account) -> str:
        exp_dt = datetime.now(UTC) + timedelta(minutes=dify_config.ACCESS_TOKEN_EXPIRE_MINUTES)
        exp = int(exp_dt.timestamp())
        payload = {
            "user_id": account.id,
            "exp": exp,
            "iss": dify_config.EDITION,
            "sub": "Console API Passport",
        }

        token: str = PassportService().issue(payload)
        return token

    @staticmethod
    def authenticate(email: str, password: str, invite_token: Optional[str] = None) -> Account:
        """authenticate account with email and password"""

        account = db.session.query(Account).filter_by(email=email).first()
        if not account:
            raise AccountNotFoundError()

        if account.status == AccountStatus.BANNED.value:
            raise AccountLoginError("Account is banned.")

        if password and invite_token and account.password is None:
            # if invite_token is valid, set password and password_salt
            salt = secrets.token_bytes(16)
            base64_salt = base64.b64encode(salt).decode()
            password_hashed = hash_password(password, salt)
            base64_password_hashed = base64.b64encode(password_hashed).decode()
            account.password = base64_password_hashed
            account.password_salt = base64_salt

        if account.password is None or not compare_password(password, account.password, account.password_salt):
            raise AccountPasswordError("Invalid email or password.")

        if account.status == AccountStatus.PENDING.value:
            account.status = AccountStatus.ACTIVE.value
            account.initialized_at = naive_utc_now()

        db.session.commit()

        return cast(Account, account)

    @staticmethod
    def update_account_password(account, password, new_password):
        """update account password"""
        if account.password and not compare_password(password, account.password, account.password_salt):
            raise CurrentPasswordIncorrectError("Current password is incorrect.")

        # may be raised
        valid_password(new_password)

        # generate password salt
        salt = secrets.token_bytes(16)
        base64_salt = base64.b64encode(salt).decode()

        # encrypt password with salt
        password_hashed = hash_password(new_password, salt)
        base64_password_hashed = base64.b64encode(password_hashed).decode()
        account.password = base64_password_hashed
        account.password_salt = base64_salt
        db.session.commit()
        return account

    @staticmethod
    def create_account(
        email: str,
        name: str,
        interface_language: str,
        password: Optional[str] = None,
        interface_theme: str = "light",
        is_setup: Optional[bool] = False,
    ) -> Account:
        """create account"""
        if not FeatureService.get_system_features().is_allow_register and not is_setup:
            from controllers.console.error import AccountNotFound

            raise AccountNotFound()

        if dify_config.BILLING_ENABLED and BillingService.is_email_in_freeze(email):
            raise AccountRegisterError(
                description=(
                    "This email account has been deleted within the past "
                    "30 days and is temporarily unavailable for new account registration"
                )
            )

        account = Account()
        account.email = email
        account.name = name

        if password:
            # generate password salt
            salt = secrets.token_bytes(16)
            base64_salt = base64.b64encode(salt).decode()

            # encrypt password with salt
            password_hashed = hash_password(password, salt)
            base64_password_hashed = base64.b64encode(password_hashed).decode()

            account.password = base64_password_hashed
            account.password_salt = base64_salt

        account.interface_language = interface_language
        account.interface_theme = interface_theme

        # Set timezone based on language
        account.timezone = language_timezone_mapping.get(interface_language, "UTC")

        db.session.add(account)
        db.session.commit()
        return account

    @staticmethod
    def create_account_and_tenant(
        email: str, name: str, interface_language: str, password: Optional[str] = None
    ) -> Account:
        """create account"""
        account = AccountService.create_account(
            email=email, name=name, interface_language=interface_language, password=password
        )

        TenantService.create_owner_tenant_if_not_exist(account=account)

        return account

    @staticmethod
    def generate_account_deletion_verification_code(account: Account) -> tuple[str, str]:
        code = "".join([str(secrets.randbelow(exclusive_upper_bound=10)) for _ in range(6)])
        token = TokenManager.generate_token(
            account=account, token_type="account_deletion", additional_data={"code": code}
        )
        return token, code

    @classmethod
    def send_account_deletion_verification_email(cls, account: Account, code: str):
        email = account.email
        if cls.email_code_account_deletion_rate_limiter.is_rate_limited(email):
            from controllers.console.auth.error import EmailCodeAccountDeletionRateLimitExceededError

            raise EmailCodeAccountDeletionRateLimitExceededError()

        send_account_deletion_verification_code.delay(to=email, code=code)

        cls.email_code_account_deletion_rate_limiter.increment_rate_limit(email)

    @staticmethod
    def verify_account_deletion_code(token: str, code: str) -> bool:
        token_data = TokenManager.get_token_data(token, "account_deletion")
        if token_data is None:
            return False

        if token_data["code"] != code:
            return False

        return True

    @staticmethod
    def delete_account(account: Account) -> None:
        """Delete account. This method only adds a task to the queue for deletion."""
        delete_account_task.delay(account.id)

    @staticmethod
    def link_account_integrate(provider: str, open_id: str, account: Account) -> None:
        """Link account integrate"""
        try:
            # Query whether there is an existing binding record for the same provider
            account_integrate: Optional[AccountIntegrate] = (
                db.session.query(AccountIntegrate).filter_by(account_id=account.id, provider=provider).first()
            )

            if account_integrate:
                # If it exists, update the record
                account_integrate.open_id = open_id
                account_integrate.encrypted_token = ""  # todo
                account_integrate.updated_at = naive_utc_now()
            else:
                # If it does not exist, create a new record
                account_integrate = AccountIntegrate(
                    account_id=account.id, provider=provider, open_id=open_id, encrypted_token=""
                )
                db.session.add(account_integrate)

            db.session.commit()
            logging.info("Account %s linked %s account %s.", account.id, provider, open_id)
        except Exception as e:
            logging.exception("Failed to link %s account %s to Account %s", provider, open_id, account.id)
            raise LinkAccountIntegrateError("Failed to link account.") from e

    @staticmethod
    def close_account(account: Account) -> None:
        """Close account"""
        account.status = AccountStatus.CLOSED.value
        db.session.commit()

    @staticmethod
    def update_account(account, **kwargs):
        """Update account fields"""
        for field, value in kwargs.items():
            if hasattr(account, field):
                setattr(account, field, value)
            else:
                raise AttributeError(f"Invalid field: {field}")

        db.session.commit()
        return account

    @staticmethod
    def update_account_email(account: Account, email: str) -> Account:
        """Update account email"""
        account.email = email
        account_integrate = db.session.query(AccountIntegrate).filter_by(account_id=account.id).first()
        if account_integrate:
            db.session.delete(account_integrate)
        db.session.add(account)
        db.session.commit()
        return account

    @staticmethod
    def update_login_info(account: Account, *, ip_address: str) -> None:
        """Update last login time and ip"""
        account.last_login_at = naive_utc_now()
        account.last_login_ip = ip_address
        db.session.add(account)
        db.session.commit()

    @staticmethod
    def login(account: Account, *, ip_address: Optional[str] = None) -> TokenPair:
        if ip_address:
            AccountService.update_login_info(account=account, ip_address=ip_address)

        if account.status == AccountStatus.PENDING.value:
            account.status = AccountStatus.ACTIVE.value
            db.session.commit()

        access_token = AccountService.get_account_jwt_token(account=account)
        refresh_token = _generate_refresh_token()

        AccountService._store_refresh_token(refresh_token, account.id)

        return TokenPair(access_token=access_token, refresh_token=refresh_token)

    @staticmethod
    def logout(*, account: Account) -> None:
        refresh_token = redis_client.get(AccountService._get_account_refresh_token_key(account.id))
        if refresh_token:
            AccountService._delete_refresh_token(refresh_token.decode("utf-8"), account.id)

    @staticmethod
    def refresh_token(refresh_token: str) -> TokenPair:
        # Verify the refresh token
        account_id = redis_client.get(AccountService._get_refresh_token_key(refresh_token))
        if not account_id:
            raise ValueError("Invalid refresh token")

        account = AccountService.load_user(account_id.decode("utf-8"))
        if not account:
            raise ValueError("Invalid account")

        # Generate new access token and refresh token
        new_access_token = AccountService.get_account_jwt_token(account)
        new_refresh_token = _generate_refresh_token()

        AccountService._delete_refresh_token(refresh_token, account.id)
        AccountService._store_refresh_token(new_refresh_token, account.id)

        return TokenPair(access_token=new_access_token, refresh_token=new_refresh_token)

    @staticmethod
    def load_logged_in_account(*, account_id: str):
        return AccountService.load_user(account_id)

    @classmethod
    def send_reset_password_email(
        cls,
        account: Optional[Account] = None,
        email: Optional[str] = None,
        language: Optional[str] = "en-US",
    ):
        account_email = account.email if account else email
        if account_email is None:
            raise ValueError("Email must be provided.")

        if cls.reset_password_rate_limiter.is_rate_limited(account_email):
            from controllers.console.auth.error import PasswordResetRateLimitExceededError

            raise PasswordResetRateLimitExceededError()

        code, token = cls.generate_reset_password_token(account_email, account)

        send_reset_password_mail_task.delay(
            language=language,
            to=account_email,
            code=code,
        )
        cls.reset_password_rate_limiter.increment_rate_limit(account_email)
        return token

    @classmethod
    def send_change_email_email(
        cls,
        account: Optional[Account] = None,
        email: Optional[str] = None,
        old_email: Optional[str] = None,
        language: Optional[str] = "en-US",
        phase: Optional[str] = None,
    ):
        account_email = account.email if account else email
        if account_email is None:
            raise ValueError("Email must be provided.")

        if cls.change_email_rate_limiter.is_rate_limited(account_email):
            from controllers.console.auth.error import EmailChangeRateLimitExceededError

            raise EmailChangeRateLimitExceededError()

        code, token = cls.generate_change_email_token(account_email, account, old_email=old_email)

        send_change_mail_task.delay(
            language=language,
            to=account_email,
            code=code,
            phase=phase,
        )
        cls.change_email_rate_limiter.increment_rate_limit(account_email)
        return token

    @classmethod
    def send_change_email_completed_notify_email(
        cls,
        account: Optional[Account] = None,
        email: Optional[str] = None,
        language: Optional[str] = "en-US",
    ):
        account_email = account.email if account else email
        if account_email is None:
            raise ValueError("Email must be provided.")

        send_change_mail_completed_notification_task.delay(
            language=language,
            to=account_email,
        )

    @classmethod
    def send_owner_transfer_email(
        cls,
        account: Optional[Account] = None,
        email: Optional[str] = None,
        language: Optional[str] = "en-US",
        workspace_name: Optional[str] = "",
    ):
        account_email = account.email if account else email
        if account_email is None:
            raise ValueError("Email must be provided.")

        if cls.owner_transfer_rate_limiter.is_rate_limited(account_email):
            from controllers.console.auth.error import OwnerTransferRateLimitExceededError

            raise OwnerTransferRateLimitExceededError()

        code, token = cls.generate_owner_transfer_token(account_email, account)

        send_owner_transfer_confirm_task.delay(
            language=language,
            to=account_email,
            code=code,
            workspace=workspace_name,
        )
        cls.owner_transfer_rate_limiter.increment_rate_limit(account_email)
        return token

    @classmethod
    def send_old_owner_transfer_notify_email(
        cls,
        account: Optional[Account] = None,
        email: Optional[str] = None,
        language: Optional[str] = "en-US",
        workspace_name: Optional[str] = "",
        new_owner_email: Optional[str] = "",
    ):
        account_email = account.email if account else email
        if account_email is None:
            raise ValueError("Email must be provided.")

        send_old_owner_transfer_notify_email_task.delay(
            language=language,
            to=account_email,
            workspace=workspace_name,
            new_owner_email=new_owner_email,
        )

    @classmethod
    def send_new_owner_transfer_notify_email(
        cls,
        account: Optional[Account] = None,
        email: Optional[str] = None,
        language: Optional[str] = "en-US",
        workspace_name: Optional[str] = "",
    ):
        account_email = account.email if account else email
        if account_email is None:
            raise ValueError("Email must be provided.")

        send_new_owner_transfer_notify_email_task.delay(
            language=language,
            to=account_email,
            workspace=workspace_name,
        )

    @classmethod
    def generate_reset_password_token(
        cls,
        email: str,
        account: Optional[Account] = None,
        code: Optional[str] = None,
        additional_data: dict[str, Any] = {},
    ):
        if not code:
            code = "".join([str(secrets.randbelow(exclusive_upper_bound=10)) for _ in range(6)])
        additional_data["code"] = code
        token = TokenManager.generate_token(
            account=account, email=email, token_type="reset_password", additional_data=additional_data
        )
        return code, token

    @classmethod
    def generate_change_email_token(
        cls,
        email: str,
        account: Optional[Account] = None,
        code: Optional[str] = None,
        old_email: Optional[str] = None,
        additional_data: dict[str, Any] = {},
    ):
        if not code:
            code = "".join([str(secrets.randbelow(exclusive_upper_bound=10)) for _ in range(6)])
        additional_data["code"] = code
        additional_data["old_email"] = old_email
        token = TokenManager.generate_token(
            account=account, email=email, token_type="change_email", additional_data=additional_data
        )
        return code, token

    @classmethod
    def generate_owner_transfer_token(
        cls,
        email: str,
        account: Optional[Account] = None,
        code: Optional[str] = None,
        additional_data: dict[str, Any] = {},
    ):
        if not code:
            code = "".join([str(secrets.randbelow(exclusive_upper_bound=10)) for _ in range(6)])
        additional_data["code"] = code
        token = TokenManager.generate_token(
            account=account, email=email, token_type="owner_transfer", additional_data=additional_data
        )
        return code, token

    @classmethod
    def revoke_reset_password_token(cls, token: str):
        TokenManager.revoke_token(token, "reset_password")

    @classmethod
    def revoke_change_email_token(cls, token: str):
        TokenManager.revoke_token(token, "change_email")

    @classmethod
    def revoke_owner_transfer_token(cls, token: str):
        TokenManager.revoke_token(token, "owner_transfer")

    @classmethod
    def get_reset_password_data(cls, token: str) -> Optional[dict[str, Any]]:
        return TokenManager.get_token_data(token, "reset_password")

    @classmethod
    def get_change_email_data(cls, token: str) -> Optional[dict[str, Any]]:
        return TokenManager.get_token_data(token, "change_email")

    @classmethod
    def get_owner_transfer_data(cls, token: str) -> Optional[dict[str, Any]]:
        return TokenManager.get_token_data(token, "owner_transfer")

    @classmethod
    def send_email_code_login_email(
        cls, account: Optional[Account] = None, email: Optional[str] = None, language: Optional[str] = "en-US"
    ):
        email = account.email if account else email
        if email is None:
            raise ValueError("Email must be provided.")
        if cls.email_code_login_rate_limiter.is_rate_limited(email):
            from controllers.console.auth.error import EmailCodeLoginRateLimitExceededError

            raise EmailCodeLoginRateLimitExceededError()

        code = "".join([str(secrets.randbelow(exclusive_upper_bound=10)) for _ in range(6)])
        token = TokenManager.generate_token(
            account=account, email=email, token_type="email_code_login", additional_data={"code": code}
        )
        send_email_code_login_mail_task.delay(
            language=language,
            to=account.email if account else email,
            code=code,
        )
        cls.email_code_login_rate_limiter.increment_rate_limit(email)
        return token

    @classmethod
    def get_email_code_login_data(cls, token: str) -> Optional[dict[str, Any]]:
        return TokenManager.get_token_data(token, "email_code_login")

    @classmethod
    def revoke_email_code_login_token(cls, token: str):
        TokenManager.revoke_token(token, "email_code_login")

    @classmethod
    def get_user_through_email(cls, email: str):
        if dify_config.BILLING_ENABLED and BillingService.is_email_in_freeze(email):
            raise AccountRegisterError(
                description=(
                    "This email account has been deleted within the past "
                    "30 days and is temporarily unavailable for new account registration"
                )
            )

        account = db.session.query(Account).where(Account.email == email).first()
        if not account:
            return None

        if account.status == AccountStatus.BANNED.value:
            raise Unauthorized("Account is banned.")

        return account

    @classmethod
    def is_account_in_freeze(cls, email: str) -> bool:
        if dify_config.BILLING_ENABLED and BillingService.is_email_in_freeze(email):
            return True
        return False

    @staticmethod
    @redis_fallback(default_return=None)
    def add_login_error_rate_limit(email: str) -> None:
        key = f"login_error_rate_limit:{email}"
        count = redis_client.get(key)
        if count is None:
            count = 0
        count = int(count) + 1
        redis_client.setex(key, dify_config.LOGIN_LOCKOUT_DURATION, count)

    @staticmethod
    @redis_fallback(default_return=False)
    def is_login_error_rate_limit(email: str) -> bool:
        key = f"login_error_rate_limit:{email}"
        count = redis_client.get(key)
        if count is None:
            return False

        count = int(count)
        if count > AccountService.LOGIN_MAX_ERROR_LIMITS:
            return True
        return False

    @staticmethod
    @redis_fallback(default_return=None)
    def reset_login_error_rate_limit(email: str):
        key = f"login_error_rate_limit:{email}"
        redis_client.delete(key)

    @staticmethod
    @redis_fallback(default_return=None)
    def add_forgot_password_error_rate_limit(email: str) -> None:
        key = f"forgot_password_error_rate_limit:{email}"
        count = redis_client.get(key)
        if count is None:
            count = 0
        count = int(count) + 1
        redis_client.setex(key, dify_config.FORGOT_PASSWORD_LOCKOUT_DURATION, count)

    @staticmethod
    @redis_fallback(default_return=False)
    def is_forgot_password_error_rate_limit(email: str) -> bool:
        key = f"forgot_password_error_rate_limit:{email}"
        count = redis_client.get(key)
        if count is None:
            return False

        count = int(count)
        if count > AccountService.FORGOT_PASSWORD_MAX_ERROR_LIMITS:
            return True
        return False

    @staticmethod
    @redis_fallback(default_return=None)
    def reset_forgot_password_error_rate_limit(email: str):
        key = f"forgot_password_error_rate_limit:{email}"
        redis_client.delete(key)

    @staticmethod
    @redis_fallback(default_return=None)
    def add_change_email_error_rate_limit(email: str) -> None:
        key = f"change_email_error_rate_limit:{email}"
        count = redis_client.get(key)
        if count is None:
            count = 0
        count = int(count) + 1
        redis_client.setex(key, dify_config.CHANGE_EMAIL_LOCKOUT_DURATION, count)

    @staticmethod
    @redis_fallback(default_return=False)
    def is_change_email_error_rate_limit(email: str) -> bool:
        key = f"change_email_error_rate_limit:{email}"
        count = redis_client.get(key)
        if count is None:
            return False
        count = int(count)
        if count > AccountService.CHANGE_EMAIL_MAX_ERROR_LIMITS:
            return True
        return False

    @staticmethod
    @redis_fallback(default_return=None)
    def reset_change_email_error_rate_limit(email: str):
        key = f"change_email_error_rate_limit:{email}"
        redis_client.delete(key)

    @staticmethod
    @redis_fallback(default_return=None)
    def add_owner_transfer_error_rate_limit(email: str) -> None:
        key = f"owner_transfer_error_rate_limit:{email}"
        count = redis_client.get(key)
        if count is None:
            count = 0
        count = int(count) + 1
        redis_client.setex(key, dify_config.OWNER_TRANSFER_LOCKOUT_DURATION, count)

    @staticmethod
    @redis_fallback(default_return=False)
    def is_owner_transfer_error_rate_limit(email: str) -> bool:
        key = f"owner_transfer_error_rate_limit:{email}"
        count = redis_client.get(key)
        if count is None:
            return False
        count = int(count)
        if count > AccountService.OWNER_TRANSFER_MAX_ERROR_LIMITS:
            return True
        return False

    @staticmethod
    @redis_fallback(default_return=None)
    def reset_owner_transfer_error_rate_limit(email: str):
        key = f"owner_transfer_error_rate_limit:{email}"
        redis_client.delete(key)

    @staticmethod
    @redis_fallback(default_return=False)
    def is_email_send_ip_limit(ip_address: str):
        minute_key = f"email_send_ip_limit_minute:{ip_address}"
        freeze_key = f"email_send_ip_limit_freeze:{ip_address}"
        hour_limit_key = f"email_send_ip_limit_hour:{ip_address}"

        # check ip is frozen
        if redis_client.get(freeze_key):
            return True

        # check current minute count
        current_minute_count = redis_client.get(minute_key)
        if current_minute_count is None:
            current_minute_count = 0
        current_minute_count = int(current_minute_count)

        # check current hour count
        if current_minute_count > dify_config.EMAIL_SEND_IP_LIMIT_PER_MINUTE:
            hour_limit_count = redis_client.get(hour_limit_key)
            if hour_limit_count is None:
                hour_limit_count = 0
            hour_limit_count = int(hour_limit_count)

            if hour_limit_count >= 1:
                redis_client.setex(freeze_key, 60 * 60, 1)
                return True
            else:
                redis_client.setex(hour_limit_key, 60 * 10, hour_limit_count + 1)  # first time limit 10 minutes

            # add hour limit count
            redis_client.incr(hour_limit_key)
            redis_client.expire(hour_limit_key, 60 * 60)

            return True

        redis_client.setex(minute_key, 60, current_minute_count + 1)
        redis_client.expire(minute_key, 60)

        return False

    @staticmethod
    def check_email_unique(email: str) -> bool:
        return db.session.query(Account).filter_by(email=email).first() is None


class TenantService:
    @staticmethod
    def create_tenant(name: str, is_setup: Optional[bool] = False, is_from_dashboard: Optional[bool] = False) -> Tenant:
        """Create tenant"""
        if (
            not FeatureService.get_system_features().is_allow_create_workspace
            and not is_setup
            and not is_from_dashboard
        ):
            from controllers.console.error import NotAllowedCreateWorkspace

            raise NotAllowedCreateWorkspace()
        tenant = Tenant(name=name)

        db.session.add(tenant)
        db.session.commit()

        plugin_upgrade_strategy = TenantPluginAutoUpgradeStrategy(
            tenant_id=tenant.id,
            strategy_setting=TenantPluginAutoUpgradeStrategy.StrategySetting.FIX_ONLY,
            upgrade_time_of_day=0,
            upgrade_mode=TenantPluginAutoUpgradeStrategy.UpgradeMode.EXCLUDE,
            exclude_plugins=[],
            include_plugins=[],
        )
        db.session.add(plugin_upgrade_strategy)
        db.session.commit()

        tenant.encrypt_public_key = generate_key_pair(tenant.id)
        db.session.commit()
        return tenant

    @staticmethod
    def create_owner_tenant_if_not_exist(
        account: Account, name: Optional[str] = None, is_setup: Optional[bool] = False
    ):
        """Check if user have a workspace or not"""
        available_ta = (
            db.session.query(TenantAccountJoin)
            .filter_by(account_id=account.id)
            .order_by(TenantAccountJoin.id.asc())
            .first()
        )

        if available_ta:
            return

        """Create owner tenant if not exist"""
        if not FeatureService.get_system_features().is_allow_create_workspace and not is_setup:
            raise WorkSpaceNotAllowedCreateError()

        workspaces = FeatureService.get_system_features().license.workspaces
        if not workspaces.is_available():
            raise WorkspacesLimitExceededError()

        if name:
            tenant = TenantService.create_tenant(name=name, is_setup=is_setup)
        else:
            tenant = TenantService.create_tenant(name=f"{account.name}'s Workspace", is_setup=is_setup)
        TenantService.create_tenant_member(tenant, account, role="owner")
        account.current_tenant = tenant
        db.session.commit()
        tenant_was_created.send(tenant)

    @staticmethod
    def create_tenant_member(tenant: Tenant, account: Account, role: str = "normal") -> TenantAccountJoin:
        """Create tenant member"""
        if role == TenantAccountRole.OWNER.value:
            if TenantService.has_roles(tenant, [TenantAccountRole.OWNER]):
                logging.error("Tenant %s has already an owner.", tenant.id)
                raise Exception("Tenant already has an owner.")

        ta = db.session.query(TenantAccountJoin).filter_by(tenant_id=tenant.id, account_id=account.id).first()
        if ta:
            ta.role = role
        else:
            ta = TenantAccountJoin(tenant_id=tenant.id, account_id=account.id, role=role)
            db.session.add(ta)

        db.session.commit()
        return ta

    @staticmethod
    def get_join_tenants(account: Account) -> list[Tenant]:
        """Get account join tenants"""
        return (
            db.session.query(Tenant)
            .join(TenantAccountJoin, Tenant.id == TenantAccountJoin.tenant_id)
            .where(TenantAccountJoin.account_id == account.id, Tenant.status == TenantStatus.NORMAL)
            .all()
        )

    @staticmethod
    def get_current_tenant_by_account(account: Account):
        """Get tenant by account and add the role"""
        tenant = account.current_tenant
        if not tenant:
            raise TenantNotFoundError("Tenant not found.")

        ta = db.session.query(TenantAccountJoin).filter_by(tenant_id=tenant.id, account_id=account.id).first()
        if ta:
            tenant.role = ta.role
        else:
            raise TenantNotFoundError("Tenant not found for the account.")
        return tenant

    @staticmethod
    def switch_tenant(account: Account, tenant_id: Optional[str] = None) -> None:
        """Switch the current workspace for the account"""

        # Ensure tenant_id is provided
        if tenant_id is None:
            raise ValueError("Tenant ID must be provided.")

        tenant_account_join = (
            db.session.query(TenantAccountJoin)
            .join(Tenant, TenantAccountJoin.tenant_id == Tenant.id)
            .where(
                TenantAccountJoin.account_id == account.id,
                TenantAccountJoin.tenant_id == tenant_id,
                Tenant.status == TenantStatus.NORMAL,
            )
            .first()
        )

        if not tenant_account_join:
            raise AccountNotLinkTenantError("Tenant not found or account is not a member of the tenant.")
        else:
            db.session.query(TenantAccountJoin).where(
                TenantAccountJoin.account_id == account.id, TenantAccountJoin.tenant_id != tenant_id
            ).update({"current": False})
            tenant_account_join.current = True
            # Set the current tenant for the account
            account.set_tenant_id(tenant_account_join.tenant_id)
            db.session.commit()

    @staticmethod
    def get_tenant_members(tenant: Tenant) -> list[Account]:
        """Get tenant members"""
        query = (
            db.session.query(Account, TenantAccountJoin.role)
            .select_from(Account)
            .join(TenantAccountJoin, Account.id == TenantAccountJoin.account_id)
            .where(TenantAccountJoin.tenant_id == tenant.id)
        )

        # Initialize an empty list to store the updated accounts
        updated_accounts = []

        for account, role in query:
            account.role = role
            updated_accounts.append(account)

        return updated_accounts

    @staticmethod
    def get_dataset_operator_members(tenant: Tenant) -> list[Account]:
        """Get dataset admin members"""
        query = (
            db.session.query(Account, TenantAccountJoin.role)
            .select_from(Account)
            .join(TenantAccountJoin, Account.id == TenantAccountJoin.account_id)
            .where(TenantAccountJoin.tenant_id == tenant.id)
            .where(TenantAccountJoin.role == "dataset_operator")
        )

        # Initialize an empty list to store the updated accounts
        updated_accounts = []

        for account, role in query:
            account.role = role
            updated_accounts.append(account)

        return updated_accounts

    @staticmethod
    def has_roles(tenant: Tenant, roles: list[TenantAccountRole]) -> bool:
        """Check if user has any of the given roles for a tenant"""
        if not all(isinstance(role, TenantAccountRole) for role in roles):
            raise ValueError("all roles must be TenantAccountRole")

        return (
            db.session.query(TenantAccountJoin)
            .where(TenantAccountJoin.tenant_id == tenant.id, TenantAccountJoin.role.in_([role.value for role in roles]))
            .first()
            is not None
        )

    @staticmethod
    def get_user_role(account: Account, tenant: Tenant) -> Optional[TenantAccountRole]:
        """Get the role of the current account for a given tenant"""
        join = (
            db.session.query(TenantAccountJoin)
            .where(TenantAccountJoin.tenant_id == tenant.id, TenantAccountJoin.account_id == account.id)
            .first()
        )
        return TenantAccountRole(join.role) if join else None

    @staticmethod
    def get_tenant_count() -> int:
        """Get tenant count"""
        return cast(int, db.session.query(func.count(Tenant.id)).scalar())

    @staticmethod
    def check_member_permission(tenant: Tenant, operator: Account, member: Account | None, action: str) -> None:
        """Check member permission"""
        perms = {
            "add": [TenantAccountRole.OWNER, TenantAccountRole.ADMIN],
            "remove": [TenantAccountRole.OWNER],
            "update": [TenantAccountRole.OWNER],
        }
        if action not in {"add", "remove", "update"}:
            raise InvalidActionError("Invalid action.")

        if member:
            if operator.id == member.id:
                raise CannotOperateSelfError("Cannot operate self.")

        ta_operator = db.session.query(TenantAccountJoin).filter_by(tenant_id=tenant.id, account_id=operator.id).first()

        if not ta_operator or ta_operator.role not in perms[action]:
            raise NoPermissionError(f"No permission to {action} member.")

    @staticmethod
    def remove_member_from_tenant(tenant: Tenant, account: Account, operator: Account) -> None:
        """Remove member from tenant"""
        if operator.id == account.id:
            raise CannotOperateSelfError("Cannot operate self.")

        TenantService.check_member_permission(tenant, operator, account, "remove")

        ta = db.session.query(TenantAccountJoin).filter_by(tenant_id=tenant.id, account_id=account.id).first()
        if not ta:
            raise MemberNotInTenantError("Member not in tenant.")

        db.session.delete(ta)
        db.session.commit()

    @staticmethod
    def update_member_role(tenant: Tenant, member: Account, new_role: str, operator: Account) -> None:
        """Update member role"""
        TenantService.check_member_permission(tenant, operator, member, "update")

        target_member_join = (
            db.session.query(TenantAccountJoin).filter_by(tenant_id=tenant.id, account_id=member.id).first()
        )

        if not target_member_join:
            raise MemberNotInTenantError("Member not in tenant.")

        if target_member_join.role == new_role:
            raise RoleAlreadyAssignedError("The provided role is already assigned to the member.")

        if new_role == "owner":
            # Find the current owner and change their role to 'admin'
            current_owner_join = (
                db.session.query(TenantAccountJoin).filter_by(tenant_id=tenant.id, role="owner").first()
            )
            if current_owner_join:
                current_owner_join.role = "admin"

        # Update the role of the target member
        target_member_join.role = new_role
        db.session.commit()

    @staticmethod
<<<<<<< HEAD
    def dissolve_tenant(tenant: Tenant, operator: Account) -> None:
        """Dissolve tenant"""
        TenantService.check_member_permission(tenant, operator, None, "remove")

        db.session.query(TenantAccountJoin).filter_by(tenant_id=tenant.id).delete()
        db.session.delete(tenant)
        db.session.commit()

    @staticmethod
=======
>>>>>>> c95761f4
    def get_custom_config(tenant_id: str) -> dict:
        tenant = db.get_or_404(Tenant, tenant_id)

        return cast(dict, tenant.custom_config_dict)

    @staticmethod
    def is_owner(account: Account, tenant: Tenant) -> bool:
        return TenantService.get_user_role(account, tenant) == TenantAccountRole.OWNER

    @staticmethod
    def is_member(account: Account, tenant: Tenant) -> bool:
        """Check if the account is a member of the tenant"""
        return TenantService.get_user_role(account, tenant) is not None


class RegisterService:
    @classmethod
    def _get_invitation_token_key(cls, token: str) -> str:
        return f"member_invite:token:{token}"

    @classmethod
    def setup(cls, email: str, name: str, password: str, ip_address: str) -> None:
        """
        Setup dify

        :param email: email
        :param name: username
        :param password: password
        :param ip_address: ip address
        """
        try:
            # Register
            account = AccountService.create_account(
                email=email,
                name=name,
                interface_language=languages[0],
                password=password,
                is_setup=True,
            )

            account.last_login_ip = ip_address
            account.initialized_at = naive_utc_now()

            TenantService.create_owner_tenant_if_not_exist(account=account, is_setup=True)

            dify_setup = DifySetup(version=dify_config.project.version)
            db.session.add(dify_setup)
            db.session.commit()
        except Exception as e:
            db.session.query(DifySetup).delete()
            db.session.query(TenantAccountJoin).delete()
            db.session.query(Account).delete()
            db.session.query(Tenant).delete()
            db.session.commit()

            logging.exception("Setup account failed, email: %s, name: %s", email, name)
            raise ValueError(f"Setup failed: {e}")

    @classmethod
    def register(
        cls,
        email,
        name,
        password: Optional[str] = None,
        open_id: Optional[str] = None,
        provider: Optional[str] = None,
        language: Optional[str] = None,
        status: Optional[AccountStatus] = None,
        is_setup: Optional[bool] = False,
        create_workspace_required: Optional[bool] = True,
    ) -> Account:
        db.session.begin_nested()
        """Register account"""
        try:
            account = AccountService.create_account(
                email=email,
                name=name,
                interface_language=language or languages[0],
                password=password,
                is_setup=is_setup,
            )
            account.status = AccountStatus.ACTIVE.value if not status else status.value
            account.initialized_at = naive_utc_now()

            if open_id is not None and provider is not None:
                AccountService.link_account_integrate(provider, open_id, account)

            if (
                FeatureService.get_system_features().is_allow_create_workspace
                and create_workspace_required
                and FeatureService.get_system_features().license.workspaces.is_available()
            ):
                tenant = TenantService.create_tenant(f"{account.name}'s Workspace")
                TenantService.create_tenant_member(tenant, account, role="owner")
                account.current_tenant = tenant
                tenant_was_created.send(tenant)

            db.session.commit()
        except WorkSpaceNotAllowedCreateError:
            db.session.rollback()
            logging.exception("Register failed")
            raise AccountRegisterError("Workspace is not allowed to create.")
        except AccountRegisterError as are:
            db.session.rollback()
            logging.exception("Register failed")
            raise are
        except Exception as e:
            db.session.rollback()
            logging.exception("Register failed")
            raise AccountRegisterError(f"Registration failed: {e}") from e

        return account

    @classmethod
    def invite_new_member(
        cls, tenant: Tenant, email: str, language: str, role: str = "normal", inviter: Account | None = None
    ) -> str:
        if not inviter:
            raise ValueError("Inviter is required")

        """Invite new member"""
        with Session(db.engine) as session:
            account = session.query(Account).filter_by(email=email).first()

        if not account:
            TenantService.check_member_permission(tenant, inviter, None, "add")
            name = email.split("@")[0]

            account = cls.register(
                email=email, name=name, language=language, status=AccountStatus.PENDING, is_setup=True
            )
            # Create new tenant member for invited tenant
            TenantService.create_tenant_member(tenant, account, role)
            TenantService.switch_tenant(account, tenant.id)
        else:
            TenantService.check_member_permission(tenant, inviter, account, "add")
            ta = db.session.query(TenantAccountJoin).filter_by(tenant_id=tenant.id, account_id=account.id).first()

            if not ta:
                TenantService.create_tenant_member(tenant, account, role)

            # Support resend invitation email when the account is pending status
            if account.status != AccountStatus.PENDING.value:
                raise AccountAlreadyInTenantError("Account already in tenant.")

        token = cls.generate_invite_token(tenant, account)

        # send email
        send_invite_member_mail_task.delay(
            language=account.interface_language,
            to=email,
            token=token,
            inviter_name=inviter.name if inviter else "Dify",
            workspace_name=tenant.name,
        )

        return token

    @classmethod
    def generate_invite_token(cls, tenant: Tenant, account: Account) -> str:
        token = str(uuid.uuid4())
        invitation_data = {
            "account_id": account.id,
            "email": account.email,
            "workspace_id": tenant.id,
        }
        expiry_hours = dify_config.INVITE_EXPIRY_HOURS
        redis_client.setex(cls._get_invitation_token_key(token), expiry_hours * 60 * 60, json.dumps(invitation_data))
        return token

    @classmethod
    def is_valid_invite_token(cls, token: str) -> bool:
        data = redis_client.get(cls._get_invitation_token_key(token))
        return data is not None

    @classmethod
    def revoke_token(cls, workspace_id: str, email: str, token: str):
        if workspace_id and email:
            email_hash = sha256(email.encode()).hexdigest()
            cache_key = f"member_invite_token:{workspace_id}, {email_hash}:{token}"
            redis_client.delete(cache_key)
        else:
            redis_client.delete(cls._get_invitation_token_key(token))

    @classmethod
    def get_invitation_if_token_valid(
        cls, workspace_id: Optional[str], email: str, token: str
    ) -> Optional[dict[str, Any]]:
        invitation_data = cls._get_invitation_by_token(token, workspace_id, email)
        if not invitation_data:
            return None

        tenant = (
            db.session.query(Tenant)
            .where(Tenant.id == invitation_data["workspace_id"], Tenant.status == "normal")
            .first()
        )

        if not tenant:
            return None

        tenant_account = (
            db.session.query(Account, TenantAccountJoin.role)
            .join(TenantAccountJoin, Account.id == TenantAccountJoin.account_id)
            .where(Account.email == invitation_data["email"], TenantAccountJoin.tenant_id == tenant.id)
            .first()
        )

        if not tenant_account:
            return None

        account = tenant_account[0]
        if not account:
            return None

        if invitation_data["account_id"] != str(account.id):
            return None

        return {
            "account": account,
            "data": invitation_data,
            "tenant": tenant,
        }

    @classmethod
    def _get_invitation_by_token(
        cls, token: str, workspace_id: Optional[str] = None, email: Optional[str] = None
    ) -> Optional[dict[str, str]]:
        if workspace_id is not None and email is not None:
            email_hash = sha256(email.encode()).hexdigest()
            cache_key = f"member_invite_token:{workspace_id}, {email_hash}:{token}"
            account_id = redis_client.get(cache_key)

            if not account_id:
                return None

            return {
                "account_id": account_id.decode("utf-8"),
                "email": email,
                "workspace_id": workspace_id,
            }
        else:
            data = redis_client.get(cls._get_invitation_token_key(token))
            if not data:
                return None

            invitation: dict = json.loads(data)
            return invitation


def _generate_refresh_token(length: int = 64):
    token = secrets.token_hex(length)
    return token<|MERGE_RESOLUTION|>--- conflicted
+++ resolved
@@ -1114,18 +1114,6 @@
         db.session.commit()
 
     @staticmethod
-<<<<<<< HEAD
-    def dissolve_tenant(tenant: Tenant, operator: Account) -> None:
-        """Dissolve tenant"""
-        TenantService.check_member_permission(tenant, operator, None, "remove")
-
-        db.session.query(TenantAccountJoin).filter_by(tenant_id=tenant.id).delete()
-        db.session.delete(tenant)
-        db.session.commit()
-
-    @staticmethod
-=======
->>>>>>> c95761f4
     def get_custom_config(tenant_id: str) -> dict:
         tenant = db.get_or_404(Tenant, tenant_id)
 
