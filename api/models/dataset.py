import base64
import enum
import hashlib
import hmac
import json
import logging
import os
import pickle
import re
import time
from datetime import datetime
from json import JSONDecodeError
from typing import Any, Optional, cast

import sqlalchemy as sa
from sqlalchemy import DateTime, String, func, select
from sqlalchemy.dialects.postgresql import JSONB
from sqlalchemy.orm import Mapped, mapped_column

from configs import dify_config
from core.rag.index_processor.constant.built_in_field import BuiltInField, MetadataDataSource
from core.rag.retrieval.retrieval_methods import RetrievalMethod
from extensions.ext_storage import storage
from services.entities.knowledge_entities.knowledge_entities import ParentMode, Rule

from .account import Account
from .base import Base
from .engine import db
from .model import App, Tag, TagBinding, UploadFile
from .types import StringUUID


class DatasetPermissionEnum(enum.StrEnum):
    ONLY_ME = "only_me"
    ALL_TEAM = "all_team_members"
    PARTIAL_TEAM = "partial_members"


class Dataset(Base):
    __tablename__ = "datasets"
    __table_args__ = (
        sa.PrimaryKeyConstraint("id", name="dataset_pkey"),
        sa.Index("dataset_tenant_idx", "tenant_id"),
        sa.Index("retrieval_model_idx", "retrieval_model", postgresql_using="gin"),
    )

    INDEXING_TECHNIQUE_LIST = ["high_quality", "economy", None]
    PROVIDER_LIST = ["vendor", "external", None]

    id = mapped_column(StringUUID, server_default=sa.text("uuid_generate_v4()"))
    tenant_id: Mapped[str] = mapped_column(StringUUID)
    name: Mapped[str] = mapped_column(String(255))
    description = mapped_column(sa.Text, nullable=True)
    provider: Mapped[str] = mapped_column(String(255), server_default=sa.text("'vendor'::character varying"))
    permission: Mapped[str] = mapped_column(String(255), server_default=sa.text("'only_me'::character varying"))
    data_source_type = mapped_column(String(255))
    indexing_technique: Mapped[Optional[str]] = mapped_column(String(255))
    index_struct = mapped_column(sa.Text, nullable=True)
    created_by = mapped_column(StringUUID, nullable=False)
    created_at: Mapped[datetime] = mapped_column(DateTime, nullable=False, server_default=func.current_timestamp())
    updated_by = mapped_column(StringUUID, nullable=True)
    updated_at: Mapped[datetime] = mapped_column(DateTime, nullable=False, server_default=func.current_timestamp())
    embedding_model = db.Column(String(255), nullable=True)  # TODO: mapped_column
    embedding_model_provider = db.Column(String(255), nullable=True)  # TODO: mapped_column
    collection_binding_id = mapped_column(StringUUID, nullable=True)
    retrieval_model = mapped_column(JSONB, nullable=True)
    built_in_field_enabled: Mapped[bool] = mapped_column(sa.Boolean, nullable=False, server_default=sa.text("false"))

    @property
    def dataset_keyword_table(self):
        dataset_keyword_table = (
            db.session.query(DatasetKeywordTable).where(DatasetKeywordTable.dataset_id == self.id).first()
        )
        if dataset_keyword_table:
            return dataset_keyword_table

        return None

    @property
    def index_struct_dict(self):
        return json.loads(self.index_struct) if self.index_struct else None

    @property
    def external_retrieval_model(self):
        default_retrieval_model = {
            "top_k": 2,
            "score_threshold": 0.0,
        }
        return self.retrieval_model or default_retrieval_model

    @property
    def created_by_account(self):
        return db.session.get(Account, self.created_by)

    @property
    def latest_process_rule(self):
        return (
            db.session.query(DatasetProcessRule)
            .where(DatasetProcessRule.dataset_id == self.id)
            .order_by(DatasetProcessRule.created_at.desc())
            .first()
        )

    @property
    def app_count(self):
        return (
            db.session.query(func.count(AppDatasetJoin.id))
            .where(AppDatasetJoin.dataset_id == self.id, App.id == AppDatasetJoin.app_id)
            .scalar()
        )

    @property
    def document_count(self):
        return db.session.query(func.count(Document.id)).where(Document.dataset_id == self.id).scalar()

    @property
    def available_document_count(self):
        return (
            db.session.query(func.count(Document.id))
            .where(
                Document.dataset_id == self.id,
                Document.indexing_status == "completed",
                Document.enabled == True,
                Document.archived == False,
            )
            .scalar()
        )

    @property
    def available_segment_count(self):
        return (
            db.session.query(func.count(DocumentSegment.id))
            .where(
                DocumentSegment.dataset_id == self.id,
                DocumentSegment.status == "completed",
                DocumentSegment.enabled == True,
            )
            .scalar()
        )

    @property
    def word_count(self):
        return (
            db.session.query(Document)
            .with_entities(func.coalesce(func.sum(Document.word_count), 0))
            .where(Document.dataset_id == self.id)
            .scalar()
        )

    @property
    def doc_form(self):
        document = db.session.query(Document).where(Document.dataset_id == self.id).first()
        if document:
            return document.doc_form
        return None

    @property
    def retrieval_model_dict(self):
        default_retrieval_model = {
            "search_method": RetrievalMethod.SEMANTIC_SEARCH.value,
            "reranking_enable": False,
            "reranking_model": {"reranking_provider_name": "", "reranking_model_name": ""},
            "top_k": 2,
            "score_threshold_enabled": False,
        }
        return self.retrieval_model or default_retrieval_model

    @property
    def tags(self):
        tags = (
            db.session.query(Tag)
            .join(TagBinding, Tag.id == TagBinding.tag_id)
            .where(
                TagBinding.target_id == self.id,
                TagBinding.tenant_id == self.tenant_id,
                Tag.tenant_id == self.tenant_id,
                Tag.type == "knowledge",
            )
            .all()
        )

        return tags or []

    @property
    def external_knowledge_info(self):
        if self.provider != "external":
            return None
        external_knowledge_binding = (
            db.session.query(ExternalKnowledgeBindings).where(ExternalKnowledgeBindings.dataset_id == self.id).first()
        )
        if not external_knowledge_binding:
            return None
        external_knowledge_api = db.session.scalar(
            select(ExternalKnowledgeApis).where(
                ExternalKnowledgeApis.id == external_knowledge_binding.external_knowledge_api_id
            )
        )
        if not external_knowledge_api:
            return None
        return {
            "external_knowledge_id": external_knowledge_binding.external_knowledge_id,
            "external_knowledge_api_id": external_knowledge_api.id,
            "external_knowledge_api_name": external_knowledge_api.name,
            "external_knowledge_api_endpoint": json.loads(external_knowledge_api.settings).get("endpoint", ""),
        }

    @property
    def doc_metadata(self):
        dataset_metadatas = db.session.query(DatasetMetadata).where(DatasetMetadata.dataset_id == self.id).all()

        doc_metadata = [
            {
                "id": dataset_metadata.id,
                "name": dataset_metadata.name,
                "type": dataset_metadata.type,
            }
            for dataset_metadata in dataset_metadatas
        ]
        if self.built_in_field_enabled:
            doc_metadata.append(
                {
                    "id": "built-in",
                    "name": BuiltInField.document_name.value,
                    "type": "string",
                }
            )
            doc_metadata.append(
                {
                    "id": "built-in",
                    "name": BuiltInField.uploader.value,
                    "type": "string",
                }
            )
            doc_metadata.append(
                {
                    "id": "built-in",
                    "name": BuiltInField.upload_date.value,
                    "type": "time",
                }
            )
            doc_metadata.append(
                {
                    "id": "built-in",
                    "name": BuiltInField.last_update_date.value,
                    "type": "time",
                }
            )
            doc_metadata.append(
                {
                    "id": "built-in",
                    "name": BuiltInField.source.value,
                    "type": "string",
                }
            )
        return doc_metadata

    @staticmethod
    def gen_collection_name_by_id(dataset_id: str) -> str:
        normalized_dataset_id = dataset_id.replace("-", "_")
        return f"{dify_config.VECTOR_INDEX_NAME_PREFIX}_{normalized_dataset_id}_Node"


class DatasetProcessRule(Base):
    __tablename__ = "dataset_process_rules"
    __table_args__ = (
        sa.PrimaryKeyConstraint("id", name="dataset_process_rule_pkey"),
        sa.Index("dataset_process_rule_dataset_id_idx", "dataset_id"),
    )

    id = mapped_column(StringUUID, nullable=False, server_default=sa.text("uuid_generate_v4()"))
    dataset_id = mapped_column(StringUUID, nullable=False)
    mode = mapped_column(String(255), nullable=False, server_default=sa.text("'automatic'::character varying"))
    rules = mapped_column(sa.Text, nullable=True)
    created_by = mapped_column(StringUUID, nullable=False)
    created_at: Mapped[datetime] = mapped_column(DateTime, nullable=False, server_default=func.current_timestamp())

    MODES = ["automatic", "custom", "hierarchical"]
    PRE_PROCESSING_RULES = ["remove_stopwords", "remove_extra_spaces", "remove_urls_emails"]
    AUTOMATIC_RULES: dict[str, Any] = {
        "pre_processing_rules": [
            {"id": "remove_extra_spaces", "enabled": True},
            {"id": "remove_urls_emails", "enabled": False},
        ],
        "segmentation": {"delimiter": "\n", "max_tokens": 500, "chunk_overlap": 50},
    }

    def to_dict(self):
        return {
            "id": self.id,
            "dataset_id": self.dataset_id,
            "mode": self.mode,
            "rules": self.rules_dict,
        }

    @property
    def rules_dict(self):
        try:
            return json.loads(self.rules) if self.rules else None
        except JSONDecodeError:
            return None


class Document(Base):
    __tablename__ = "documents"
    __table_args__ = (
        sa.PrimaryKeyConstraint("id", name="document_pkey"),
        sa.Index("document_dataset_id_idx", "dataset_id"),
        sa.Index("document_is_paused_idx", "is_paused"),
        sa.Index("document_tenant_idx", "tenant_id"),
        sa.Index("document_metadata_idx", "doc_metadata", postgresql_using="gin"),
    )

    # initial fields
    id = mapped_column(StringUUID, nullable=False, server_default=sa.text("uuid_generate_v4()"))
    tenant_id = mapped_column(StringUUID, nullable=False)
    dataset_id = mapped_column(StringUUID, nullable=False)
    position: Mapped[int] = mapped_column(sa.Integer, nullable=False)
    data_source_type: Mapped[str] = mapped_column(String(255), nullable=False)
    data_source_info = mapped_column(sa.Text, nullable=True)
    dataset_process_rule_id = mapped_column(StringUUID, nullable=True)
    batch: Mapped[str] = mapped_column(String(255), nullable=False)
    name: Mapped[str] = mapped_column(String(255), nullable=False)
    created_from: Mapped[str] = mapped_column(String(255), nullable=False)
    created_by = mapped_column(StringUUID, nullable=False)
    created_api_request_id = mapped_column(StringUUID, nullable=True)
    created_at: Mapped[datetime] = mapped_column(DateTime, nullable=False, server_default=func.current_timestamp())

    # start processing
    processing_started_at: Mapped[Optional[datetime]] = mapped_column(DateTime, nullable=True)

    # parsing
    file_id = mapped_column(sa.Text, nullable=True)
    word_count: Mapped[Optional[int]] = mapped_column(sa.Integer, nullable=True)  # TODO: make this not nullable
    parsing_completed_at: Mapped[Optional[datetime]] = mapped_column(DateTime, nullable=True)

    # cleaning
    cleaning_completed_at: Mapped[Optional[datetime]] = mapped_column(DateTime, nullable=True)

    # split
    splitting_completed_at: Mapped[Optional[datetime]] = mapped_column(DateTime, nullable=True)

    # indexing
    tokens: Mapped[Optional[int]] = mapped_column(sa.Integer, nullable=True)
    indexing_latency: Mapped[Optional[float]] = mapped_column(sa.Float, nullable=True)
    completed_at: Mapped[Optional[datetime]] = mapped_column(DateTime, nullable=True)

    # pause
    is_paused: Mapped[Optional[bool]] = mapped_column(sa.Boolean, nullable=True, server_default=sa.text("false"))
    paused_by = mapped_column(StringUUID, nullable=True)
    paused_at: Mapped[Optional[datetime]] = mapped_column(DateTime, nullable=True)

    # error
    error = mapped_column(sa.Text, nullable=True)
    stopped_at: Mapped[Optional[datetime]] = mapped_column(DateTime, nullable=True)

    # basic fields
    indexing_status = mapped_column(String(255), nullable=False, server_default=sa.text("'waiting'::character varying"))
    enabled: Mapped[bool] = mapped_column(sa.Boolean, nullable=False, server_default=sa.text("true"))
    disabled_at: Mapped[Optional[datetime]] = mapped_column(DateTime, nullable=True)
    disabled_by = mapped_column(StringUUID, nullable=True)
    archived: Mapped[bool] = mapped_column(sa.Boolean, nullable=False, server_default=sa.text("false"))
    archived_reason = mapped_column(String(255), nullable=True)
    archived_by = mapped_column(StringUUID, nullable=True)
    archived_at: Mapped[Optional[datetime]] = mapped_column(DateTime, nullable=True)
    updated_at: Mapped[datetime] = mapped_column(DateTime, nullable=False, server_default=func.current_timestamp())
    doc_type = mapped_column(String(40), nullable=True)
    doc_metadata = mapped_column(JSONB, nullable=True)
    doc_form = mapped_column(String(255), nullable=False, server_default=sa.text("'text_model'::character varying"))
    doc_language = mapped_column(String(255), nullable=True)

    DATA_SOURCES = ["upload_file", "notion_import", "website_crawl"]

    @property
    def display_status(self):
        status = None
        if self.indexing_status == "waiting":
            status = "queuing"
        elif self.indexing_status not in {"completed", "error", "waiting"} and self.is_paused:
            status = "paused"
        elif self.indexing_status in {"parsing", "cleaning", "splitting", "indexing"}:
            status = "indexing"
        elif self.indexing_status == "error":
            status = "error"
        elif self.indexing_status == "completed" and not self.archived and self.enabled:
            status = "available"
        elif self.indexing_status == "completed" and not self.archived and not self.enabled:
            status = "disabled"
        elif self.indexing_status == "completed" and self.archived:
            status = "archived"
        return status

    @property
    def data_source_info_dict(self):
        if self.data_source_info:
            try:
                data_source_info_dict = json.loads(self.data_source_info)
            except JSONDecodeError:
                data_source_info_dict = {}

            return data_source_info_dict
        return None

    @property
    def data_source_detail_dict(self):
        if self.data_source_info:
            if self.data_source_type == "upload_file":
                data_source_info_dict = json.loads(self.data_source_info)
                file_detail = (
                    db.session.query(UploadFile)
                    .where(UploadFile.id == data_source_info_dict["upload_file_id"])
                    .one_or_none()
                )
                if file_detail:
                    return {
                        "upload_file": {
                            "id": file_detail.id,
                            "name": file_detail.name,
                            "size": file_detail.size,
                            "extension": file_detail.extension,
                            "mime_type": file_detail.mime_type,
                            "created_by": file_detail.created_by,
                            "created_at": file_detail.created_at.timestamp(),
                        }
                    }
            elif self.data_source_type in {"notion_import", "website_crawl"}:
                return json.loads(self.data_source_info)
        return {}

    @property
    def average_segment_length(self):
        if self.word_count and self.word_count != 0 and self.segment_count and self.segment_count != 0:
            return self.word_count // self.segment_count
        return 0

    @property
    def dataset_process_rule(self):
        if self.dataset_process_rule_id:
            return db.session.get(DatasetProcessRule, self.dataset_process_rule_id)
        return None

    @property
    def dataset(self):
        return db.session.query(Dataset).where(Dataset.id == self.dataset_id).one_or_none()

    @property
    def segment_count(self):
        return db.session.query(DocumentSegment).where(DocumentSegment.document_id == self.id).count()

    @property
    def hit_count(self):
        return (
            db.session.query(DocumentSegment)
            .with_entities(func.coalesce(func.sum(DocumentSegment.hit_count), 0))
            .where(DocumentSegment.document_id == self.id)
            .scalar()
        )

    @property
    def uploader(self):
        user = db.session.query(Account).where(Account.id == self.created_by).first()
        return user.name if user else None

    @property
    def upload_date(self):
        return self.created_at

    @property
    def last_update_date(self):
        return self.updated_at

    @property
    def doc_metadata_details(self):
        if self.doc_metadata:
            document_metadatas = (
                db.session.query(DatasetMetadata)
                .join(DatasetMetadataBinding, DatasetMetadataBinding.metadata_id == DatasetMetadata.id)
                .where(
                    DatasetMetadataBinding.dataset_id == self.dataset_id, DatasetMetadataBinding.document_id == self.id
                )
                .all()
            )
            metadata_list = []
            for metadata in document_metadatas:
                metadata_dict = {
                    "id": metadata.id,
                    "name": metadata.name,
                    "type": metadata.type,
                    "value": self.doc_metadata.get(metadata.name),
                }
                metadata_list.append(metadata_dict)
            # deal built-in fields
            metadata_list.extend(self.get_built_in_fields())

            return metadata_list
        return None

    @property
    def process_rule_dict(self):
        if self.dataset_process_rule_id:
            return self.dataset_process_rule.to_dict()
        return None

    def get_built_in_fields(self):
        built_in_fields = []
        built_in_fields.append(
            {
                "id": "built-in",
                "name": BuiltInField.document_name,
                "type": "string",
                "value": self.name,
            }
        )
        built_in_fields.append(
            {
                "id": "built-in",
                "name": BuiltInField.uploader,
                "type": "string",
                "value": self.uploader,
            }
        )
        built_in_fields.append(
            {
                "id": "built-in",
                "name": BuiltInField.upload_date,
                "type": "time",
                "value": str(self.created_at.timestamp()),
            }
        )
        built_in_fields.append(
            {
                "id": "built-in",
                "name": BuiltInField.last_update_date,
                "type": "time",
                "value": str(self.updated_at.timestamp()),
            }
        )
        built_in_fields.append(
            {
                "id": "built-in",
                "name": BuiltInField.source,
                "type": "string",
                "value": MetadataDataSource[self.data_source_type].value,
            }
        )
        return built_in_fields

    def to_dict(self):
        return {
            "id": self.id,
            "tenant_id": self.tenant_id,
            "dataset_id": self.dataset_id,
            "position": self.position,
            "data_source_type": self.data_source_type,
            "data_source_info": self.data_source_info,
            "dataset_process_rule_id": self.dataset_process_rule_id,
            "batch": self.batch,
            "name": self.name,
            "created_from": self.created_from,
            "created_by": self.created_by,
            "created_api_request_id": self.created_api_request_id,
            "created_at": self.created_at,
            "processing_started_at": self.processing_started_at,
            "file_id": self.file_id,
            "word_count": self.word_count,
            "parsing_completed_at": self.parsing_completed_at,
            "cleaning_completed_at": self.cleaning_completed_at,
            "splitting_completed_at": self.splitting_completed_at,
            "tokens": self.tokens,
            "indexing_latency": self.indexing_latency,
            "completed_at": self.completed_at,
            "is_paused": self.is_paused,
            "paused_by": self.paused_by,
            "paused_at": self.paused_at,
            "error": self.error,
            "stopped_at": self.stopped_at,
            "indexing_status": self.indexing_status,
            "enabled": self.enabled,
            "disabled_at": self.disabled_at,
            "disabled_by": self.disabled_by,
            "archived": self.archived,
            "archived_reason": self.archived_reason,
            "archived_by": self.archived_by,
            "archived_at": self.archived_at,
            "updated_at": self.updated_at,
            "doc_type": self.doc_type,
            "doc_metadata": self.doc_metadata,
            "doc_form": self.doc_form,
            "doc_language": self.doc_language,
            "display_status": self.display_status,
            "data_source_info_dict": self.data_source_info_dict,
            "average_segment_length": self.average_segment_length,
            "dataset_process_rule": self.dataset_process_rule.to_dict() if self.dataset_process_rule else None,
            "dataset": self.dataset.to_dict() if self.dataset else None,
            "segment_count": self.segment_count,
            "hit_count": self.hit_count,
        }

    @classmethod
    def from_dict(cls, data: dict):
        return cls(
            id=data.get("id"),
            tenant_id=data.get("tenant_id"),
            dataset_id=data.get("dataset_id"),
            position=data.get("position"),
            data_source_type=data.get("data_source_type"),
            data_source_info=data.get("data_source_info"),
            dataset_process_rule_id=data.get("dataset_process_rule_id"),
            batch=data.get("batch"),
            name=data.get("name"),
            created_from=data.get("created_from"),
            created_by=data.get("created_by"),
            created_api_request_id=data.get("created_api_request_id"),
            created_at=data.get("created_at"),
            processing_started_at=data.get("processing_started_at"),
            file_id=data.get("file_id"),
            word_count=data.get("word_count"),
            parsing_completed_at=data.get("parsing_completed_at"),
            cleaning_completed_at=data.get("cleaning_completed_at"),
            splitting_completed_at=data.get("splitting_completed_at"),
            tokens=data.get("tokens"),
            indexing_latency=data.get("indexing_latency"),
            completed_at=data.get("completed_at"),
            is_paused=data.get("is_paused"),
            paused_by=data.get("paused_by"),
            paused_at=data.get("paused_at"),
            error=data.get("error"),
            stopped_at=data.get("stopped_at"),
            indexing_status=data.get("indexing_status"),
            enabled=data.get("enabled"),
            disabled_at=data.get("disabled_at"),
            disabled_by=data.get("disabled_by"),
            archived=data.get("archived"),
            archived_reason=data.get("archived_reason"),
            archived_by=data.get("archived_by"),
            archived_at=data.get("archived_at"),
            updated_at=data.get("updated_at"),
            doc_type=data.get("doc_type"),
            doc_metadata=data.get("doc_metadata"),
            doc_form=data.get("doc_form"),
            doc_language=data.get("doc_language"),
        )


class DocumentSegment(Base):
    __tablename__ = "document_segments"
    __table_args__ = (
        sa.PrimaryKeyConstraint("id", name="document_segment_pkey"),
        sa.Index("document_segment_dataset_id_idx", "dataset_id"),
        sa.Index("document_segment_document_id_idx", "document_id"),
        sa.Index("document_segment_tenant_dataset_idx", "dataset_id", "tenant_id"),
        sa.Index("document_segment_tenant_document_idx", "document_id", "tenant_id"),
        sa.Index("document_segment_node_dataset_idx", "index_node_id", "dataset_id"),
        sa.Index("document_segment_tenant_idx", "tenant_id"),
    )

    # initial fields
    id = mapped_column(StringUUID, nullable=False, server_default=sa.text("uuid_generate_v4()"))
    tenant_id = mapped_column(StringUUID, nullable=False)
    dataset_id = mapped_column(StringUUID, nullable=False)
    document_id = mapped_column(StringUUID, nullable=False)
    position: Mapped[int]
    content = mapped_column(sa.Text, nullable=False)
    answer = mapped_column(sa.Text, nullable=True)
    word_count: Mapped[int]
    tokens: Mapped[int]

    # indexing fields
    keywords = mapped_column(sa.JSON, nullable=True)
    index_node_id = mapped_column(String(255), nullable=True)
    index_node_hash = mapped_column(String(255), nullable=True)

    # basic fields
    hit_count: Mapped[int] = mapped_column(sa.Integer, nullable=False, default=0)
    enabled: Mapped[bool] = mapped_column(sa.Boolean, nullable=False, server_default=sa.text("true"))
    disabled_at: Mapped[Optional[datetime]] = mapped_column(DateTime, nullable=True)
    disabled_by = mapped_column(StringUUID, nullable=True)
    status: Mapped[str] = mapped_column(String(255), server_default=sa.text("'waiting'::character varying"))
    created_by = mapped_column(StringUUID, nullable=False)
    created_at: Mapped[datetime] = mapped_column(DateTime, nullable=False, server_default=func.current_timestamp())
    updated_by = mapped_column(StringUUID, nullable=True)
    updated_at: Mapped[datetime] = mapped_column(DateTime, nullable=False, server_default=func.current_timestamp())
    indexing_at: Mapped[Optional[datetime]] = mapped_column(DateTime, nullable=True)
    completed_at: Mapped[Optional[datetime]] = mapped_column(DateTime, nullable=True)
    error = mapped_column(sa.Text, nullable=True)
    stopped_at: Mapped[Optional[datetime]] = mapped_column(DateTime, nullable=True)

    @property
    def dataset(self):
        return db.session.scalar(select(Dataset).where(Dataset.id == self.dataset_id))

    @property
    def document(self):
        return db.session.scalar(select(Document).where(Document.id == self.document_id))

    @property
    def previous_segment(self):
        return db.session.scalar(
            select(DocumentSegment).where(
                DocumentSegment.document_id == self.document_id, DocumentSegment.position == self.position - 1
            )
        )

    @property
    def next_segment(self):
        return db.session.scalar(
            select(DocumentSegment).where(
                DocumentSegment.document_id == self.document_id, DocumentSegment.position == self.position + 1
            )
        )

    @property
    def child_chunks(self):
        process_rule = self.document.dataset_process_rule
        if process_rule.mode == "hierarchical":
            rules = Rule(**process_rule.rules_dict)
            if rules.parent_mode and rules.parent_mode != ParentMode.FULL_DOC:
                child_chunks = (
                    db.session.query(ChildChunk)
                    .where(ChildChunk.segment_id == self.id)
                    .order_by(ChildChunk.position.asc())
                    .all()
                )
                return child_chunks or []
            else:
                return []
        else:
            return []

    def get_child_chunks(self):
        process_rule = self.document.dataset_process_rule
        if process_rule.mode == "hierarchical":
            rules = Rule(**process_rule.rules_dict)
            if rules.parent_mode:
                child_chunks = (
                    db.session.query(ChildChunk)
                    .where(ChildChunk.segment_id == self.id)
                    .order_by(ChildChunk.position.asc())
                    .all()
                )
                return child_chunks or []
            else:
                return []
        else:
            return []

    @property
    def sign_content(self):
        return self.get_sign_content()

    def get_sign_content(self):
        signed_urls = []
        text = self.content

        # For data before v0.10.0
        pattern = r"/files/([a-f0-9\-]+)/image-preview"
        matches = re.finditer(pattern, text)
        for match in matches:
            upload_file_id = match.group(1)
            nonce = os.urandom(16).hex()
            timestamp = str(int(time.time()))
            data_to_sign = f"image-preview|{upload_file_id}|{timestamp}|{nonce}"
            secret_key = dify_config.SECRET_KEY.encode() if dify_config.SECRET_KEY else b""
            sign = hmac.new(secret_key, data_to_sign.encode(), hashlib.sha256).digest()
            encoded_sign = base64.urlsafe_b64encode(sign).decode()

            params = f"timestamp={timestamp}&nonce={nonce}&sign={encoded_sign}"
            signed_url = f"{match.group(0)}?{params}"
            signed_urls.append((match.start(), match.end(), signed_url))

        # For data after v0.10.0
        pattern = r"/files/([a-f0-9\-]+)/file-preview"
        matches = re.finditer(pattern, text)
        for match in matches:
            upload_file_id = match.group(1)
            nonce = os.urandom(16).hex()
            timestamp = str(int(time.time()))
            data_to_sign = f"file-preview|{upload_file_id}|{timestamp}|{nonce}"
            secret_key = dify_config.SECRET_KEY.encode() if dify_config.SECRET_KEY else b""
            sign = hmac.new(secret_key, data_to_sign.encode(), hashlib.sha256).digest()
            encoded_sign = base64.urlsafe_b64encode(sign).decode()

            params = f"timestamp={timestamp}&nonce={nonce}&sign={encoded_sign}"
            signed_url = f"{match.group(0)}?{params}"
            signed_urls.append((match.start(), match.end(), signed_url))

        # Reconstruct the text with signed URLs
        offset = 0
        for start, end, signed_url in signed_urls:
            text = text[: start + offset] + signed_url + text[end + offset :]
            offset += len(signed_url) - (end - start)

        return text


class ChildChunk(Base):
    __tablename__ = "child_chunks"
    __table_args__ = (
        sa.PrimaryKeyConstraint("id", name="child_chunk_pkey"),
        sa.Index("child_chunk_dataset_id_idx", "tenant_id", "dataset_id", "document_id", "segment_id", "index_node_id"),
        sa.Index("child_chunks_node_idx", "index_node_id", "dataset_id"),
        sa.Index("child_chunks_segment_idx", "segment_id"),
    )

    # initial fields
    id = mapped_column(StringUUID, nullable=False, server_default=sa.text("uuid_generate_v4()"))
    tenant_id = mapped_column(StringUUID, nullable=False)
    dataset_id = mapped_column(StringUUID, nullable=False)
    document_id = mapped_column(StringUUID, nullable=False)
    segment_id = mapped_column(StringUUID, nullable=False)
    position: Mapped[int] = mapped_column(sa.Integer, nullable=False)
    content = mapped_column(sa.Text, nullable=False)
    word_count: Mapped[int] = mapped_column(sa.Integer, nullable=False)
    # indexing fields
    index_node_id = mapped_column(String(255), nullable=True)
    index_node_hash = mapped_column(String(255), nullable=True)
    type = mapped_column(String(255), nullable=False, server_default=sa.text("'automatic'::character varying"))
    created_by = mapped_column(StringUUID, nullable=False)
    created_at: Mapped[datetime] = mapped_column(
        DateTime, nullable=False, server_default=sa.text("CURRENT_TIMESTAMP(0)")
    )
    updated_by = mapped_column(StringUUID, nullable=True)
    updated_at: Mapped[datetime] = mapped_column(
        DateTime, nullable=False, server_default=sa.text("CURRENT_TIMESTAMP(0)")
    )
    indexing_at: Mapped[Optional[datetime]] = mapped_column(DateTime, nullable=True)
    completed_at: Mapped[Optional[datetime]] = mapped_column(DateTime, nullable=True)
    error = mapped_column(sa.Text, nullable=True)

    @property
    def dataset(self):
        return db.session.query(Dataset).where(Dataset.id == self.dataset_id).first()

    @property
    def document(self):
        return db.session.query(Document).where(Document.id == self.document_id).first()

    @property
    def segment(self):
        return db.session.query(DocumentSegment).where(DocumentSegment.id == self.segment_id).first()


class AppDatasetJoin(Base):
    __tablename__ = "app_dataset_joins"
    __table_args__ = (
        sa.PrimaryKeyConstraint("id", name="app_dataset_join_pkey"),
        sa.Index("app_dataset_join_app_dataset_idx", "dataset_id", "app_id"),
    )

    id = mapped_column(StringUUID, primary_key=True, nullable=False, server_default=sa.text("uuid_generate_v4()"))
    app_id = mapped_column(StringUUID, nullable=False)
    dataset_id = mapped_column(StringUUID, nullable=False)
    created_at: Mapped[datetime] = mapped_column(DateTime, nullable=False, server_default=db.func.current_timestamp())

    @property
    def app(self):
        return db.session.get(App, self.app_id)


class DatasetQuery(Base):
    __tablename__ = "dataset_queries"
    __table_args__ = (
        sa.PrimaryKeyConstraint("id", name="dataset_query_pkey"),
        sa.Index("dataset_query_dataset_id_idx", "dataset_id"),
    )

    id = mapped_column(StringUUID, primary_key=True, nullable=False, server_default=sa.text("uuid_generate_v4()"))
    dataset_id = mapped_column(StringUUID, nullable=False)
    content = mapped_column(sa.Text, nullable=False)
    source: Mapped[str] = mapped_column(String(255), nullable=False)
    source_app_id = mapped_column(StringUUID, nullable=True)
    created_by_role = mapped_column(String, nullable=False)
    created_by = mapped_column(StringUUID, nullable=False)
    created_at: Mapped[datetime] = mapped_column(DateTime, nullable=False, server_default=db.func.current_timestamp())


class DatasetKeywordTable(Base):
    __tablename__ = "dataset_keyword_tables"
    __table_args__ = (
        sa.PrimaryKeyConstraint("id", name="dataset_keyword_table_pkey"),
        sa.Index("dataset_keyword_table_dataset_id_idx", "dataset_id"),
    )

    id = mapped_column(StringUUID, primary_key=True, server_default=sa.text("uuid_generate_v4()"))
    dataset_id = mapped_column(StringUUID, nullable=False, unique=True)
    keyword_table = mapped_column(sa.Text, nullable=False)
    data_source_type = mapped_column(
        String(255), nullable=False, server_default=sa.text("'database'::character varying")
    )

    @property
    def keyword_table_dict(self):
        class SetDecoder(json.JSONDecoder):
            def __init__(self, *args, **kwargs):
                super().__init__(object_hook=self.object_hook, *args, **kwargs)

            def object_hook(self, dct):
                if isinstance(dct, dict):
                    for keyword, node_idxs in dct.items():
                        if isinstance(node_idxs, list):
                            dct[keyword] = set(node_idxs)
                return dct

        # get dataset
        dataset = db.session.query(Dataset).filter_by(id=self.dataset_id).first()
        if not dataset:
            return None
        if self.data_source_type == "database":
            return json.loads(self.keyword_table, cls=SetDecoder) if self.keyword_table else None
        else:
            file_key = "keyword_files/" + dataset.tenant_id + "/" + self.dataset_id + ".txt"
            try:
                keyword_table_text = storage.load_once(file_key)
                if keyword_table_text:
                    return json.loads(keyword_table_text.decode("utf-8"), cls=SetDecoder)
                return None
            except Exception as e:
                logging.exception("Failed to load keyword table from file: %s", file_key)
                return None


class Embedding(Base):
    __tablename__ = "embeddings"
    __table_args__ = (
        sa.PrimaryKeyConstraint("id", name="embedding_pkey"),
        sa.UniqueConstraint("model_name", "hash", "provider_name", name="embedding_hash_idx"),
        sa.Index("created_at_idx", "created_at"),
    )

    id = mapped_column(StringUUID, primary_key=True, server_default=sa.text("uuid_generate_v4()"))
    model_name = mapped_column(
        String(255), nullable=False, server_default=sa.text("'text-embedding-ada-002'::character varying")
    )
    hash = mapped_column(String(64), nullable=False)
    embedding = mapped_column(sa.LargeBinary, nullable=False)
    created_at: Mapped[datetime] = mapped_column(DateTime, nullable=False, server_default=func.current_timestamp())
    provider_name = mapped_column(String(255), nullable=False, server_default=sa.text("''::character varying"))

    def set_embedding(self, embedding_data: list[float]):
        self.embedding = pickle.dumps(embedding_data, protocol=pickle.HIGHEST_PROTOCOL)

    def get_embedding(self) -> list[float]:
        return cast(list[float], pickle.loads(self.embedding))  # noqa: S301


class DatasetCollectionBinding(Base):
    __tablename__ = "dataset_collection_bindings"
    __table_args__ = (
        sa.PrimaryKeyConstraint("id", name="dataset_collection_bindings_pkey"),
        sa.Index("provider_model_name_idx", "provider_name", "model_name"),
    )

    id = mapped_column(StringUUID, primary_key=True, server_default=sa.text("uuid_generate_v4()"))
    provider_name: Mapped[str] = mapped_column(String(255), nullable=False)
    model_name: Mapped[str] = mapped_column(String(255), nullable=False)
    type = mapped_column(String(40), server_default=sa.text("'dataset'::character varying"), nullable=False)
    collection_name = mapped_column(String(64), nullable=False)
    created_at: Mapped[datetime] = mapped_column(DateTime, nullable=False, server_default=func.current_timestamp())


class TidbAuthBinding(Base):
    __tablename__ = "tidb_auth_bindings"
    __table_args__ = (
        sa.PrimaryKeyConstraint("id", name="tidb_auth_bindings_pkey"),
        sa.Index("tidb_auth_bindings_tenant_idx", "tenant_id"),
        sa.Index("tidb_auth_bindings_active_idx", "active"),
        sa.Index("tidb_auth_bindings_created_at_idx", "created_at"),
        sa.Index("tidb_auth_bindings_status_idx", "status"),
    )
<<<<<<< HEAD
    id = db.Column(StringUUID, primary_key=True, server_default=db.text("uuid_generate_v4()"))
    tenant_id = db.Column(StringUUID, nullable=True)
    cluster_id = db.Column(db.String(255), nullable=False)
    cluster_name = db.Column(db.String(255), nullable=False)
    active = db.Column(db.Boolean, nullable=False, server_default=db.text("false"))
    status = db.Column(db.String(255), nullable=False, server_default=db.text("'CREATING'::character varying"))
    account = db.Column(db.String(255), nullable=False)
    password = db.Column(db.String(255), nullable=False)
    created_at = db.Column(db.DateTime, nullable=False, server_default=func.current_timestamp())
=======
    id = mapped_column(StringUUID, primary_key=True, server_default=sa.text("uuid_generate_v4()"))
    tenant_id = mapped_column(StringUUID, nullable=True)
    cluster_id: Mapped[str] = mapped_column(String(255), nullable=False)
    cluster_name: Mapped[str] = mapped_column(String(255), nullable=False)
    active: Mapped[bool] = mapped_column(sa.Boolean, nullable=False, server_default=db.text("false"))
    status = mapped_column(String(255), nullable=False, server_default=db.text("'CREATING'::character varying"))
    account: Mapped[str] = mapped_column(String(255), nullable=False)
    password: Mapped[str] = mapped_column(String(255), nullable=False)
    created_at: Mapped[datetime] = mapped_column(DateTime, nullable=False, server_default=func.current_timestamp())
>>>>>>> f84927b3


class Whitelist(Base):
    __tablename__ = "whitelists"
    __table_args__ = (
        sa.PrimaryKeyConstraint("id", name="whitelists_pkey"),
        sa.Index("whitelists_tenant_idx", "tenant_id"),
    )
    id = mapped_column(StringUUID, primary_key=True, server_default=sa.text("uuid_generate_v4()"))
    tenant_id = mapped_column(StringUUID, nullable=True)
    category: Mapped[str] = mapped_column(String(255), nullable=False)
    created_at: Mapped[datetime] = mapped_column(DateTime, nullable=False, server_default=func.current_timestamp())


class DatasetPermission(Base):
    __tablename__ = "dataset_permissions"
    __table_args__ = (
        sa.PrimaryKeyConstraint("id", name="dataset_permission_pkey"),
        sa.Index("idx_dataset_permissions_dataset_id", "dataset_id"),
        sa.Index("idx_dataset_permissions_account_id", "account_id"),
        sa.Index("idx_dataset_permissions_tenant_id", "tenant_id"),
    )

    id = mapped_column(StringUUID, server_default=sa.text("uuid_generate_v4()"), primary_key=True)
    dataset_id = mapped_column(StringUUID, nullable=False)
    account_id = mapped_column(StringUUID, nullable=False)
    tenant_id = mapped_column(StringUUID, nullable=False)
    has_permission: Mapped[bool] = mapped_column(sa.Boolean, nullable=False, server_default=sa.text("true"))
    created_at: Mapped[datetime] = mapped_column(DateTime, nullable=False, server_default=func.current_timestamp())


class ExternalKnowledgeApis(Base):
    __tablename__ = "external_knowledge_apis"
    __table_args__ = (
        sa.PrimaryKeyConstraint("id", name="external_knowledge_apis_pkey"),
        sa.Index("external_knowledge_apis_tenant_idx", "tenant_id"),
        sa.Index("external_knowledge_apis_name_idx", "name"),
    )

    id = mapped_column(StringUUID, nullable=False, server_default=sa.text("uuid_generate_v4()"))
    name: Mapped[str] = mapped_column(String(255), nullable=False)
    description: Mapped[str] = mapped_column(String(255), nullable=False)
    tenant_id = mapped_column(StringUUID, nullable=False)
    settings = mapped_column(sa.Text, nullable=True)
    created_by = mapped_column(StringUUID, nullable=False)
    created_at: Mapped[datetime] = mapped_column(DateTime, nullable=False, server_default=func.current_timestamp())
    updated_by = mapped_column(StringUUID, nullable=True)
    updated_at: Mapped[datetime] = mapped_column(DateTime, nullable=False, server_default=func.current_timestamp())

    def to_dict(self):
        return {
            "id": self.id,
            "tenant_id": self.tenant_id,
            "name": self.name,
            "description": self.description,
            "settings": self.settings_dict,
            "dataset_bindings": self.dataset_bindings,
            "created_by": self.created_by,
            "created_at": self.created_at.isoformat(),
        }

    @property
    def settings_dict(self):
        try:
            return json.loads(self.settings) if self.settings else None
        except JSONDecodeError:
            return None

    @property
    def dataset_bindings(self):
        external_knowledge_bindings = (
            db.session.query(ExternalKnowledgeBindings)
            .where(ExternalKnowledgeBindings.external_knowledge_api_id == self.id)
            .all()
        )
        dataset_ids = [binding.dataset_id for binding in external_knowledge_bindings]
        datasets = db.session.query(Dataset).where(Dataset.id.in_(dataset_ids)).all()
        dataset_bindings = []
        for dataset in datasets:
            dataset_bindings.append({"id": dataset.id, "name": dataset.name})

        return dataset_bindings


class ExternalKnowledgeBindings(Base):
    __tablename__ = "external_knowledge_bindings"
    __table_args__ = (
        sa.PrimaryKeyConstraint("id", name="external_knowledge_bindings_pkey"),
        sa.Index("external_knowledge_bindings_tenant_idx", "tenant_id"),
        sa.Index("external_knowledge_bindings_dataset_idx", "dataset_id"),
        sa.Index("external_knowledge_bindings_external_knowledge_idx", "external_knowledge_id"),
        sa.Index("external_knowledge_bindings_external_knowledge_api_idx", "external_knowledge_api_id"),
    )

    id = mapped_column(StringUUID, nullable=False, server_default=sa.text("uuid_generate_v4()"))
    tenant_id = mapped_column(StringUUID, nullable=False)
    external_knowledge_api_id = mapped_column(StringUUID, nullable=False)
    dataset_id = mapped_column(StringUUID, nullable=False)
    external_knowledge_id = mapped_column(sa.Text, nullable=False)
    created_by = mapped_column(StringUUID, nullable=False)
    created_at: Mapped[datetime] = mapped_column(DateTime, nullable=False, server_default=func.current_timestamp())
    updated_by = mapped_column(StringUUID, nullable=True)
    updated_at: Mapped[datetime] = mapped_column(DateTime, nullable=False, server_default=func.current_timestamp())


class DatasetAutoDisableLog(Base):
    __tablename__ = "dataset_auto_disable_logs"
    __table_args__ = (
        sa.PrimaryKeyConstraint("id", name="dataset_auto_disable_log_pkey"),
        sa.Index("dataset_auto_disable_log_tenant_idx", "tenant_id"),
        sa.Index("dataset_auto_disable_log_dataset_idx", "dataset_id"),
        sa.Index("dataset_auto_disable_log_created_atx", "created_at"),
    )

    id = mapped_column(StringUUID, server_default=sa.text("uuid_generate_v4()"))
    tenant_id = mapped_column(StringUUID, nullable=False)
    dataset_id = mapped_column(StringUUID, nullable=False)
    document_id = mapped_column(StringUUID, nullable=False)
    notified: Mapped[bool] = mapped_column(sa.Boolean, nullable=False, server_default=sa.text("false"))
    created_at: Mapped[datetime] = mapped_column(
        DateTime, nullable=False, server_default=sa.text("CURRENT_TIMESTAMP(0)")
    )


class RateLimitLog(Base):
    __tablename__ = "rate_limit_logs"
    __table_args__ = (
        sa.PrimaryKeyConstraint("id", name="rate_limit_log_pkey"),
        sa.Index("rate_limit_log_tenant_idx", "tenant_id"),
        sa.Index("rate_limit_log_operation_idx", "operation"),
    )

    id = mapped_column(StringUUID, server_default=sa.text("uuid_generate_v4()"))
    tenant_id = mapped_column(StringUUID, nullable=False)
    subscription_plan: Mapped[str] = mapped_column(String(255), nullable=False)
    operation: Mapped[str] = mapped_column(String(255), nullable=False)
    created_at: Mapped[datetime] = mapped_column(
        DateTime, nullable=False, server_default=sa.text("CURRENT_TIMESTAMP(0)")
    )


class DatasetMetadata(Base):
    __tablename__ = "dataset_metadatas"
    __table_args__ = (
        sa.PrimaryKeyConstraint("id", name="dataset_metadata_pkey"),
        sa.Index("dataset_metadata_tenant_idx", "tenant_id"),
        sa.Index("dataset_metadata_dataset_idx", "dataset_id"),
    )

    id = mapped_column(StringUUID, server_default=sa.text("uuid_generate_v4()"))
    tenant_id = mapped_column(StringUUID, nullable=False)
    dataset_id = mapped_column(StringUUID, nullable=False)
    type: Mapped[str] = mapped_column(String(255), nullable=False)
    name: Mapped[str] = mapped_column(String(255), nullable=False)
    created_at: Mapped[datetime] = mapped_column(
        DateTime, nullable=False, server_default=sa.text("CURRENT_TIMESTAMP(0)")
    )
    updated_at: Mapped[datetime] = mapped_column(
        DateTime, nullable=False, server_default=sa.text("CURRENT_TIMESTAMP(0)")
    )
    created_by = mapped_column(StringUUID, nullable=False)
    updated_by = mapped_column(StringUUID, nullable=True)


class DatasetMetadataBinding(Base):
    __tablename__ = "dataset_metadata_bindings"
    __table_args__ = (
        sa.PrimaryKeyConstraint("id", name="dataset_metadata_binding_pkey"),
        sa.Index("dataset_metadata_binding_tenant_idx", "tenant_id"),
        sa.Index("dataset_metadata_binding_dataset_idx", "dataset_id"),
        sa.Index("dataset_metadata_binding_metadata_idx", "metadata_id"),
        sa.Index("dataset_metadata_binding_document_idx", "document_id"),
    )

    id = mapped_column(StringUUID, server_default=sa.text("uuid_generate_v4()"))
    tenant_id = mapped_column(StringUUID, nullable=False)
    dataset_id = mapped_column(StringUUID, nullable=False)
    metadata_id = mapped_column(StringUUID, nullable=False)
    document_id = mapped_column(StringUUID, nullable=False)
    created_at: Mapped[datetime] = mapped_column(DateTime, nullable=False, server_default=func.current_timestamp())
    created_by = mapped_column(StringUUID, nullable=False)<|MERGE_RESOLUTION|>--- conflicted
+++ resolved
@@ -966,17 +966,6 @@
         sa.Index("tidb_auth_bindings_created_at_idx", "created_at"),
         sa.Index("tidb_auth_bindings_status_idx", "status"),
     )
-<<<<<<< HEAD
-    id = db.Column(StringUUID, primary_key=True, server_default=db.text("uuid_generate_v4()"))
-    tenant_id = db.Column(StringUUID, nullable=True)
-    cluster_id = db.Column(db.String(255), nullable=False)
-    cluster_name = db.Column(db.String(255), nullable=False)
-    active = db.Column(db.Boolean, nullable=False, server_default=db.text("false"))
-    status = db.Column(db.String(255), nullable=False, server_default=db.text("'CREATING'::character varying"))
-    account = db.Column(db.String(255), nullable=False)
-    password = db.Column(db.String(255), nullable=False)
-    created_at = db.Column(db.DateTime, nullable=False, server_default=func.current_timestamp())
-=======
     id = mapped_column(StringUUID, primary_key=True, server_default=sa.text("uuid_generate_v4()"))
     tenant_id = mapped_column(StringUUID, nullable=True)
     cluster_id: Mapped[str] = mapped_column(String(255), nullable=False)
@@ -986,7 +975,6 @@
     account: Mapped[str] = mapped_column(String(255), nullable=False)
     password: Mapped[str] = mapped_column(String(255), nullable=False)
     created_at: Mapped[datetime] = mapped_column(DateTime, nullable=False, server_default=func.current_timestamp())
->>>>>>> f84927b3
 
 
 class Whitelist(Base):
